--- conflicted
+++ resolved
@@ -1,21 +1,18 @@
 ## Unreleased
 
-<<<<<<< HEAD
-[#504] and [#535] Protobuf encoding with domain types
-[#506] Sort validators by voting power
-=======
 - Add spec for the light client attack evidence handling ([#526])
 - Return RFC6962 hash for empty merkle tree ([#498])
 - The `tendermint`, `tendermint-rpc`, and `tendermint-light-client` crates now compile to WASM on the `wasm32-unknown-unknown` and `wasm32-wasi` targets ([#463])
 - Implement protobuf encoding/decoding of Tendermint Proto types ([#504])
 - Separate protobuf types from Rust domain types using the DomainType trait ([#535])
+- Changed validator sorting order to sort by voting power. ([#506])
 
 [#526]: https://github.com/informalsystems/tendermint-rs/issues/526
 [#498]: https://github.com/informalsystems/tendermint-rs/issues/498
 [#463]: https://github.com/informalsystems/tendermint-rs/issues/463
 [#504]: https://github.com/informalsystems/tendermint-rs/issues/504
 [#535]: https://github.com/informalsystems/tendermint-rs/issues/535
->>>>>>> 5e8eb584
+[#506]: https://github.com/informalsystems/tendermint-rs/issues/506
 
 ## v0.16.0
 
