[package]
name       = "tendermint"
version    = "0.22.0" # Also update `html_root_url` in lib.rs and
                      # depending crates (rpc, light-node, ..) when bumping this
license    = "Apache-2.0"
homepage   = "https://www.tendermint.com/"
repository = "https://github.com/informalsystems/tendermint-rs/tree/master/tendermint"
readme     = "../README.md"
categories = ["cryptography", "cryptography::cryptocurrencies", "database"]
keywords   = ["blockchain", "bft", "consensus", "cosmos", "tendermint"]
edition    = "2018"

description = """
    Tendermint is a high-performance blockchain consensus engine that powers
    Byzantine fault tolerant applications written in any programming language.
    This crate provides core types for representing information about Tendermint
    blockchain networks, including chain information types, secret connections,
    and remote procedure calls (JSON-RPC).
    """

authors = [
    "Informal Systems <hello@informal.systems>",
    "Ismail Khoffi <Ismail.Khoffi@gmail.com>",
    "ValarDragon <dojha12@gmail.com>",
    "Tony Arcieri <tony@iqlusion.io>",
]

[package.metadata.docs.rs]
all-features = true
rustdoc-args = ["--cfg", "docsrs"]

[lib]
crate-type = ["cdylib", "rlib"]

[dependencies]
async-trait = { version = "0.1", default-features = false }
bytes = { version = "1.0", default-features = false }
chrono = { version = "0.4.19", default-features = false, features = ["serde"] }
ed25519 = { version = "1", default-features = false }
ed25519-dalek = { version = "1", default-features = false, features = ["serde", "u64_backend"] }
futures = { version = "0.3", default-features = false }
num-traits = { version = "0.2", default-features = false }
once_cell = { version = "1.3", default-features = false }
prost = { version = "0.7", default-features = false }
prost-types = { version = "0.7", default-features = false, features = ["std"] }
serde = { version = "1", default-features = false, features = ["derive"] }
serde_json = { version = "1", features = ["alloc"] }
serde_bytes = { version = "0.11", default-features = false }
serde_repr = { version = "0.1", default-features = false }
sha2 = { version = "0.9", default-features = false }
signature = "1.2"
subtle = "2"
<<<<<<< HEAD
subtle-encoding = { version = "0.5", default-features = false, features = ["bech32-preview"] }
tendermint-proto = { version = "0.22.0", default-features = false, path = "../proto" }
toml = { version = "0.5", default-features = false }
url = { version = "2.2", default-features = false }
zeroize = { version = "1.1", default-features = false, features = ["zeroize_derive", "alloc"] }
flex-error = { version = "0.4.3", default-features = false }
time = { version = "0.1.40", default-features = false }
k256 = { version = "0.9", optional = true, default-features = false , features = ["ecdsa", "sha256"] }
ripemd160 = { version = "0.9", default-features = false , optional = true }
=======
subtle-encoding = { version = "0.5", features = ["bech32-preview"] }
tendermint-proto = { version = "0.22.0", path = "../proto" }
zeroize = { version = "1.1", features = ["zeroize_derive"] }
flex-error = { version = "0.4.1", default-features = false }
time = "0.1.40"

k256 = { version = "0.9", optional = true, features = ["ecdsa"] }
ripemd160 = { version = "0.9", optional = true }
>>>>>>> ddd7d40e

[features]
default = ["std", "eyre_tracer"]
eyre_tracer = ["flex-error/eyre_tracer"]
secp256k1 = ["k256", "ripemd160"]
std = [
    "flex-error/std",
    "tendermint-proto/std",
]

[dev-dependencies]
pretty_assertions = "0.7.2"
proptest = "0.10.1"
tendermint-pbt-gen = { path = "../pbt-gen" }<|MERGE_RESOLUTION|>--- conflicted
+++ resolved
@@ -50,26 +50,13 @@
 sha2 = { version = "0.9", default-features = false }
 signature = "1.2"
 subtle = "2"
-<<<<<<< HEAD
 subtle-encoding = { version = "0.5", default-features = false, features = ["bech32-preview"] }
 tendermint-proto = { version = "0.22.0", default-features = false, path = "../proto" }
-toml = { version = "0.5", default-features = false }
-url = { version = "2.2", default-features = false }
 zeroize = { version = "1.1", default-features = false, features = ["zeroize_derive", "alloc"] }
 flex-error = { version = "0.4.3", default-features = false }
 time = { version = "0.1.40", default-features = false }
 k256 = { version = "0.9", optional = true, default-features = false , features = ["ecdsa", "sha256"] }
 ripemd160 = { version = "0.9", default-features = false , optional = true }
-=======
-subtle-encoding = { version = "0.5", features = ["bech32-preview"] }
-tendermint-proto = { version = "0.22.0", path = "../proto" }
-zeroize = { version = "1.1", features = ["zeroize_derive"] }
-flex-error = { version = "0.4.1", default-features = false }
-time = "0.1.40"
-
-k256 = { version = "0.9", optional = true, features = ["ecdsa"] }
-ripemd160 = { version = "0.9", optional = true }
->>>>>>> ddd7d40e
 
 [features]
 default = ["std", "eyre_tracer"]
