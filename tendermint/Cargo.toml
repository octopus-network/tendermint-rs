--- conflicted
+++ resolved
@@ -54,14 +54,8 @@
 tendermint-proto = { version = "0.22.0", default-features = false, path = "../proto" }
 zeroize = { version = "1.1", default-features = false, features = ["zeroize_derive", "alloc"] }
 flex-error = { version = "0.4.3", default-features = false }
-<<<<<<< HEAD
-k256 = { version = "0.9", optional = true, default-features = false , features = ["ecdsa", "sha256"] }
-ripemd160 = { version = "0.9", default-features = false , optional = true }
-=======
-time = { version = "0.1.40", default-features = false }
 k256 = { version = "0.9", optional = true, default-features = false, features = ["ecdsa", "sha256"] }
 ripemd160 = { version = "0.9", default-features = false, optional = true }
->>>>>>> 109f6b49
 
 [features]
 default = ["std", "eyre_tracer"]
