//! Light Client integration tests.
//!
//! These are all ignored by default, since they test against running
//! `tendermint node --proxy_app=kvstore`. They can be run using:
//!
//! ```
//! cargo test -- --ignored
//! ```

use tendermint_light_client::{
    builder::LightClientBuilder,
    builder::SupervisorBuilder,
    components::io::AtHeight,
    components::io::Io,
    components::io::IoError,
    components::io::ProdIo,
    evidence::{Evidence, EvidenceReporter},
    light_client,
    store::memory::MemoryStore,
    store::LightStore,
    supervisor::{Handle, Instance},
    types::{PeerId, Status, TrustThreshold},
};

use tendermint::abci::transaction::Hash as TxHash;
use tendermint::net;
use tendermint_rpc as rpc;

use std::time::Duration;

fn make_instance(
    peer_id: PeerId,
    options: light_client::Options,
    address: net::Address,
) -> Instance {
    let rpc_client = rpc::HttpClient::new(address).unwrap();
    let io = ProdIo::new(peer_id, rpc_client.clone(), Some(Duration::from_secs(2)));
    let latest_block = io.fetch_light_block(AtHeight::Highest).unwrap();

    let mut light_store = Box::new(MemoryStore::new());
    light_store.insert(latest_block, Status::Trusted);

    LightClientBuilder::prod(
        peer_id,
        rpc_client,
        light_store,
        options,
        Some(Duration::from_secs(2)),
    )
    .trust_from_store()
    .unwrap()
    .build()
}

struct TestEvidenceReporter;

#[contracts::contract_trait]
impl EvidenceReporter for TestEvidenceReporter {
    fn report(&self, evidence: Evidence, peer: PeerId) -> Result<TxHash, IoError> {
        panic!(
            "unexpected fork detected for peer {} with evidence: {:?}",
            peer, evidence
        );
    }
}

#[test]
#[ignore]
fn sync() {
    let primary: PeerId = "BADFADAD0BEFEEDC0C0ADEADBEEFC0FFEEFACADE".parse().unwrap();
    let witness: PeerId = "CEFEEDBADFADAD0C0CEEFACADE0ADEADBEEFC0FF".parse().unwrap();

    // Because our CI infrastructure can only spawn a single Tendermint node at the moment,
    // we run this test against this very node as both the primary and witness.
    // In a production environment, one should make sure that the primary and witness are
    // different nodes, and check that the configured peer IDs match the ones returned
    // by the nodes.
    let node_address: tendermint::net::Address = "tcp://127.0.0.1:26657".parse().unwrap();

    let options = light_client::Options {
        trust_threshold: TrustThreshold {
            numerator: 1,
            denominator: 3,
        },
        trusting_period: Duration::from_secs(60 * 60), // 60 minutes
        clock_drift: Duration::from_secs(5 * 60),      // 5 minutes
    };

    let primary_instance = make_instance(primary, options, node_address.clone());
    let witness_instance = make_instance(witness, options, node_address.clone());

    let supervisor = SupervisorBuilder::new()
        .primary(primary, node_address.clone(), primary_instance)
        .witness(witness, node_address, witness_instance)
        .build_prod();

    let handle = supervisor.handle();
    std::thread::spawn(|| supervisor.run());

<<<<<<< HEAD
    let max_iterations: usize = 10;
=======
    let max_iterations: usize = 1; // FIXME: Fix no witness left error in subsequent iterations
>>>>>>> 8ec241f6

    for i in 1..=max_iterations {
        println!("[info ] - iteration {}/{}", i, max_iterations);

        match handle.verify_to_highest() {
            Ok(light_block) => {
                println!("[info ] synced to block {}", light_block.height());
            }
            Err(err) => {
                println!("[error] sync failed: {}", err);
                panic!("failed to sync to highest: {}", err);
            }
        }

        std::thread::sleep(Duration::from_millis(800));
    }
}<|MERGE_RESOLUTION|>--- conflicted
+++ resolved
@@ -97,11 +97,7 @@
     let handle = supervisor.handle();
     std::thread::spawn(|| supervisor.run());
 
-<<<<<<< HEAD
     let max_iterations: usize = 10;
-=======
-    let max_iterations: usize = 1; // FIXME: Fix no witness left error in subsequent iterations
->>>>>>> 8ec241f6
 
     for i in 1..=max_iterations {
         println!("[info ] - iteration {}/{}", i, max_iterations);
