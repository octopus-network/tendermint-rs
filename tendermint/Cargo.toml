--- conflicted
+++ resolved
@@ -33,7 +33,6 @@
 crate-type = ["cdylib", "rlib"]
 
 [dependencies]
-<<<<<<< HEAD
 async-trait = { version = "0.1", default-features = false }
 bytes = { version = "1.0", default-features = false }
 chrono = { version = "0.4.19", default-features = false, features = ["serde"] }
@@ -42,28 +41,12 @@
 futures = { version = "0.3", default-features = false }
 num-traits = { version = "0.2", default-features = false }
 once_cell = { version = "1.3", default-features = false }
-prost = { version = "0.7", default-features = false }
-prost-types = { version = "0.7", default-features = false, features = ["std"] }
+prost = { package = "informalsystems-prost", version = "0.8.1", default-features = false }
+prost-types = { package = "informalsystems-prost-types", version = "0.8.1", default-features = false }
 serde = { version = "1", default-features = false, features = ["derive"] }
 serde_json = { version = "1", default-features = false, features = ["alloc"] }
 serde_bytes = { version = "0.11", default-features = false }
 serde_repr = { version = "0.1", default-features = false }
-=======
-async-trait = "0.1"
-bytes = "1.0"
-chrono = { version = "0.4.19", features = ["serde"] }
-ed25519 = "1"
-ed25519-dalek = { version = "1", features = ["serde"] }
-futures = "0.3"
-num-traits = "0.2"
-once_cell = "1.3"
-prost = { package = "informalsystems-prost", version = "0.8.1" }
-prost-types = { package = "informalsystems-prost-types", version = "0.8.1" }
-serde = { version = "1", features = ["derive"] }
-serde_json = "1"
-serde_bytes = "0.11"
-serde_repr = "0.1"
->>>>>>> e3e4c88e
 sha2 = { version = "0.9", default-features = false }
 signature = { version = "1.2", default-features = false }
 subtle = { version = "2", default-features = false }
