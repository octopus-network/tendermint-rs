--- conflicted
+++ resolved
@@ -51,13 +51,7 @@
 signature = "1.2"
 subtle = "2"
 subtle-encoding = { version = "0.5", features = ["bech32-preview"] }
-<<<<<<< HEAD
-tendermint-proto = { version = "0.21.0", path = "../proto" }
-=======
 tendermint-proto = { version = "0.22.0", path = "../proto" }
-toml = { version = "0.5" }
-url = { version = "2.2" }
->>>>>>> 979b7b5d
 zeroize = { version = "1.1", features = ["zeroize_derive"] }
 flex-error = { version = "0.4.1", default-features = false }
 time = "0.1.40"
