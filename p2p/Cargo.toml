[package]
name        = "tendermint-p2p"
version     = "0.22.0"
edition     = "2018"
license     = "Apache-2.0"
repository  = "https://github.com/informalsystems/tendermint-rs"
homepage    = "https://tendermint.com"
readme      = "README.md"
keywords    = ["p2p", "tendermint", "cosmos"]
categories  = ["cryptography::cryptocurrencies", "network-programming"]
authors     = [
  "Informal Systems <hello@informal.systems>",
  "Alexander Simmerl <a.simmerl@gmail.com>",
  "Tony Arcieri <tony@iqlusion.io>",
  "Ismail Khoffi <Ismail.Khoffi@gmail.com>",
]

description = """
    The Tendermint P2P stack in Rust.
    """

[lib]
test = false

[features]
default = ["std", "eyre_tracer"]
eyre_tracer = ["flex-error/eyre_tracer"]
amino = ["prost-derive"]
std = [
    "flex-error/std"
]

[dependencies]
<<<<<<< HEAD
chacha20poly1305 = { version = "0.8", default-features = false, features = ["reduced-round"] }
ed25519-dalek = { version = "1", default-features = false }
eyre = { version = "0.6", default-features = false }
flume = { version = "0.10.7", default-features = false }
hkdf = { version = "0.10.0", default-features = false }
merlin = { version = "2", default-features = false }
prost = { version = "0.7", default-features = false }
rand_core = { version = "0.5", default-features = false, features = ["std"] }
sha2 = { version = "0.9", default-features = false }
subtle = { version = "2", default-features = false }
x25519-dalek = { version = "1.1", default-features = false }
zeroize = { version = "1", default-features = false }
signature = { version = "1.3.0", default-features = false }
aead = { version = "0.4.1", default-features = false }
flex-error = { version = "0.4.3", default-features = false }
=======
chacha20poly1305 = "0.8"
ed25519-dalek = "1"
eyre = "0.6"
flume = "0.10.7"
hkdf = "0.10.0"
merlin = "2"
prost = { package = "informalsystems-prost", version = "0.8.1" }
rand_core = { version = "0.5", features = ["std"] }
sha2 = "0.9"
subtle = "2"
x25519-dalek = "1.1"
zeroize = "1"
signature = "1.3.0"
aead = "0.4.1"
flex-error = { version = "0.4.1", default-features = false }
>>>>>>> e3e4c88e

# path dependencies
tendermint = { path = "../tendermint", version = "0.22.0", default-features = false }
tendermint-proto = { path = "../proto", version = "0.22.0", default-features = false }
tendermint-std-ext = { path = "../std-ext", version = "0.22.0", default-features = false }

# optional dependencies
<<<<<<< HEAD
prost-derive = { version = "0.7", optional = true, default-features = false }
=======
prost-derive = { package = "informalsystems-prost-derive", version = "0.8.1", optional = true }
>>>>>>> e3e4c88e
<|MERGE_RESOLUTION|>--- conflicted
+++ resolved
@@ -31,14 +31,13 @@
 ]
 
 [dependencies]
-<<<<<<< HEAD
 chacha20poly1305 = { version = "0.8", default-features = false, features = ["reduced-round"] }
 ed25519-dalek = { version = "1", default-features = false }
 eyre = { version = "0.6", default-features = false }
 flume = { version = "0.10.7", default-features = false }
 hkdf = { version = "0.10.0", default-features = false }
 merlin = { version = "2", default-features = false }
-prost = { version = "0.7", default-features = false }
+prost = { package = "informalsystems-prost", version = "0.8.1", default-features = false }
 rand_core = { version = "0.5", default-features = false, features = ["std"] }
 sha2 = { version = "0.9", default-features = false }
 subtle = { version = "2", default-features = false }
@@ -47,23 +46,6 @@
 signature = { version = "1.3.0", default-features = false }
 aead = { version = "0.4.1", default-features = false }
 flex-error = { version = "0.4.3", default-features = false }
-=======
-chacha20poly1305 = "0.8"
-ed25519-dalek = "1"
-eyre = "0.6"
-flume = "0.10.7"
-hkdf = "0.10.0"
-merlin = "2"
-prost = { package = "informalsystems-prost", version = "0.8.1" }
-rand_core = { version = "0.5", features = ["std"] }
-sha2 = "0.9"
-subtle = "2"
-x25519-dalek = "1.1"
-zeroize = "1"
-signature = "1.3.0"
-aead = "0.4.1"
-flex-error = { version = "0.4.1", default-features = false }
->>>>>>> e3e4c88e
 
 # path dependencies
 tendermint = { path = "../tendermint", version = "0.22.0", default-features = false }
@@ -71,8 +53,4 @@
 tendermint-std-ext = { path = "../std-ext", version = "0.22.0", default-features = false }
 
 # optional dependencies
-<<<<<<< HEAD
-prost-derive = { version = "0.7", optional = true, default-features = false }
-=======
-prost-derive = { package = "informalsystems-prost-derive", version = "0.8.1", optional = true }
->>>>>>> e3e4c88e
+prost-derive = { package = "informalsystems-prost-derive", version = "0.8.1", optional = true }