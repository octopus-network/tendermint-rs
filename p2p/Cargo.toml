[package]
name       = "tendermint-p2p"
version    = "0.17.1"
edition    = "2018"
license    = "Apache-2.0"
repository = "https://github.com/informalsystems/tendermint-rs"
readme     = "README.md"
keywords   = ["p2p", "tendermint", "cosmos"]
authors    = [
  "Tony Arcieri <tony@iqlusion.io>",
  "Ismail Khoffi <Ismail.Khoffi@gmail.com>"
]

description = """
    The Tendermint P2P stack.
    """

[dependencies]
chacha20poly1305 = "0.7"
ed25519-dalek = "1"
eyre = "0.6"
hkdf = "0.10.0"
merlin = "2"
<<<<<<< HEAD
prost = { git = "https://github.com/danburkert/prost", rev = "423f5ec5bd165a7007a388edfb2b485d5bbf40c7" }
=======
prost = "0.7"
>>>>>>> f337b26c
rand_core = { version = "0.5", features = ["std"] }
sha2 = "0.9"
subtle = "2"
subtle-encoding = { version = "0.5" }
thiserror = "1"
x25519-dalek = "1.1"
zeroize = "1"

# path dependencies
tendermint = { path = "../tendermint", version = "0.17.1" }
tendermint-proto = { path = "../proto", version = "0.17.1" }

# optional dependencies
prost-amino = { version = "0.6", optional = true }
prost-amino-derive = { version = "0.6", optional = true }

[features]
amino = ["prost-amino", "prost-amino-derive"]<|MERGE_RESOLUTION|>--- conflicted
+++ resolved
@@ -21,11 +21,7 @@
 eyre = "0.6"
 hkdf = "0.10.0"
 merlin = "2"
-<<<<<<< HEAD
-prost = { git = "https://github.com/danburkert/prost", rev = "423f5ec5bd165a7007a388edfb2b485d5bbf40c7" }
-=======
 prost = "0.7"
->>>>>>> f337b26c
 rand_core = { version = "0.5", features = ["std"] }
 sha2 = "0.9"
 subtle = "2"
