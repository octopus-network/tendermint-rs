[package]
name = "tendermint-proto"
version = "0.17.1"
authors = ["Greg Szabo <greg@informal.systems>"]
edition = "2018"
license = "Apache-2.0"
repository = "https://github.com/informalsystems/tendermint-rs/tree/master/proto"
readme     = "README.md"
categories = ["cryptography", "cryptography::cryptocurrencies", "database"]
keywords   = ["blockchain", "tendermint", "proto"]

description = """
    tendermint-proto is a the Rust implementation of the Tendermint proto structs.
    """

[package.metadata.docs.rs]
all-features = true

[dependencies]
<<<<<<< HEAD
prost = { git = "https://github.com/danburkert/prost", rev = "423f5ec5bd165a7007a388edfb2b485d5bbf40c7" }
prost-types = { version = "0.6" }
bytes = "0.6"
=======
prost = "0.7"
prost-types = "0.7"
bytes = "1.0"
>>>>>>> f337b26c
anomaly = "0.2"
thiserror = "1.0"
serde = { version = "1.0", features = ["derive"] }
subtle-encoding = "0.5"
serde_bytes = "0.11"
num-traits = "0.2"
num-derive = "0.3"
chrono = { version = "0.4", features = ["serde"] }

[dev-dependencies]
serde_json = "1.0"<|MERGE_RESOLUTION|>--- conflicted
+++ resolved
@@ -17,15 +17,9 @@
 all-features = true
 
 [dependencies]
-<<<<<<< HEAD
-prost = { git = "https://github.com/danburkert/prost", rev = "423f5ec5bd165a7007a388edfb2b485d5bbf40c7" }
-prost-types = { version = "0.6" }
-bytes = "0.6"
-=======
 prost = "0.7"
 prost-types = "0.7"
 bytes = "1.0"
->>>>>>> f337b26c
 anomaly = "0.2"
 thiserror = "1.0"
 serde = { version = "1.0", features = ["derive"] }
